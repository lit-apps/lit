--- conflicted
+++ resolved
@@ -853,11 +853,7 @@
     }
   }
 
-<<<<<<< HEAD
-  // Note, this is an override point for platform-support and controllers.
-=======
   // Note, this is an override point for platform-support.
->>>>>>> ec501f01
   // @internal
   _didUpdate(changedProperties: PropertyValues) {
     if (!this.hasUpdated) {
