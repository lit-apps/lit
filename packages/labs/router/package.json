--- conflicted
+++ resolved
@@ -41,7 +41,6 @@
     "/routes.{d.ts,d.ts.map,js,js.map}"
   ],
   "scripts": {
-<<<<<<< HEAD
     "build": "wireit",
     "build:rollup": "wireit",
     "build:ts": "wireit",
@@ -50,18 +49,6 @@
     "test:dev": "wireit",
     "test:prod": "wireit",
     "checksize": "wireit",
-=======
-    "build": "npm run clean && npm run build:ts --build && rollup -c",
-    "build:watch": "rollup -c --watch",
-    "build:ts": "tsc --build && treemirror development . '**/*.d.ts{,.map}'",
-    "build:ts:watch": "tsc  --build --watch",
-    "clean": "rm -rf {index,router,routes}.{js,js.map,d.ts,d.ts.map} development/ test/*.{js,js.map,d.ts,d.ts.map} *.tsbuildinfo",
-    "test": "npm run test:dev && npm run test:prod",
-    "test:dev": "MODE=dev node ../../tests/run-web-tests.js \"development/**/*_test.js\" --config ../../tests/web-test-runner.config.js",
-    "test:prod": "MODE=prod node ../../tests/run-web-tests.js \"development/**/*_test.js\" --config ../../tests/web-test-runner.config.js",
-    "test:watch": "npm run test:dev -- --watch",
-    "checksize": "rollup -c --environment=CHECKSIZE",
->>>>>>> c1217b9e
     "regen-package-lock": "rm -rf node_modules package-lock.json; npm install"
   },
   "wireit": {
@@ -72,7 +59,7 @@
       ]
     },
     "test:dev": {
-      "command": "cd ../../tests && npx wtr '../labs/router/development/**/*_test.js'",
+      "command": "MODE=dev node ../../tests/run-web-tests.js \"development/**/*_test.js\" --config ../../tests/web-test-runner.config.js",
       "#comment": "build:rollup is needed to move the test html file to development/test.",
       "dependencies": [
         "build:ts",
@@ -86,7 +73,7 @@
       "output": []
     },
     "test:prod": {
-      "command": "cd ../../tests && MODE=prod npx wtr '../labs/router/development/**/*_test.js'",
+      "command": "MODE=prod node ../../tests/run-web-tests.js \"development/**/*_test.js\" --config ../../tests/web-test-runner.config.js",
       "dependencies": [
         "build:ts",
         "build:rollup"
