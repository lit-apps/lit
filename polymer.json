--- conflicted
+++ resolved
@@ -16,7 +16,6 @@
   ],
   "extraDependencies": [
     "manifest.json",
-<<<<<<< HEAD
     "bower_components/webcomponentsjs/*"
   ],
   "builds": [
@@ -78,12 +77,8 @@
       },
       "addServiceWorker": true
     }
-  ]
-=======
-    "bower_components/webcomponentsjs/webcomponents-lite.min.js"
   ],
   "lint": {
-    "rules": ["polymer-2-hybrid"] 
+    "rules": ["polymer-2-hybrid"]
   }
->>>>>>> 6720dd3b
 }